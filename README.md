# CCF streamlines

<<<<<<< HEAD
This package supports projection of Common Cortical Framework (CCF) volumetric
data and coordinate data on to 2D representations. It also enables other
operations that make use of the "streamlines" between
the top and bottom of the isocortex in the CCF.


Statement of Support
====================
=======
This package supports projection of Allen Common Coordinate Framework (CCF)
mouse brain volumetric data and coordinate data on to 2D representations. It
also enables other operations that make use of the "streamlines" between
the top and bottom of the isocortex in the CCF.


## Level of support

>>>>>>> f931a80d
This code is an important part of the internal Allen Institute code base and we are actively using and maintaining it. Issues are encouraged, but because this tool is so central to our mission pull requests might not be accepted if they conflict with our existing plans.<|MERGE_RESOLUTION|>--- conflicted
+++ resolved
@@ -1,15 +1,5 @@
 # CCF streamlines
 
-<<<<<<< HEAD
-This package supports projection of Common Cortical Framework (CCF) volumetric
-data and coordinate data on to 2D representations. It also enables other
-operations that make use of the "streamlines" between
-the top and bottom of the isocortex in the CCF.
-
-
-Statement of Support
-====================
-=======
 This package supports projection of Allen Common Coordinate Framework (CCF)
 mouse brain volumetric data and coordinate data on to 2D representations. It
 also enables other operations that make use of the "streamlines" between
@@ -18,5 +8,4 @@
 
 ## Level of support
 
->>>>>>> f931a80d
 This code is an important part of the internal Allen Institute code base and we are actively using and maintaining it. Issues are encouraged, but because this tool is so central to our mission pull requests might not be accepted if they conflict with our existing plans.